CONFIG = {
    # Don't forget to remove the old database (flags.sqlite) before each competition.

    # The clients will run sploits on TEAMS and
    # fetch FLAG_FORMAT from sploits' stdout.
<<<<<<< HEAD
    'TEAMS': {'Team #{}'.format(i): '172.29.{}.3'.format(i % 256)
              for i in range(1, 3) if i != 8},
=======
    'TEAMS': {'Team #{}'.format(i): '10.70.{}.2'.format(i % 256)
              for i in range(1, 7) if i != 1},
>>>>>>> 71f52868
    # 'FLAG_FORMAT': r'CTF\.Moscow\{[a-zA-Z\.0-9_-]+\}',
    'FLAG_FORMAT': r'[A-Z0-9]{31}=',

    # This configures how and where to submit flags.
    # The protocol must be a module in protocols/ directory.
    # RuCTF(E) and VolgaCTF checksystems are supported out-of-the-box.

    'SYSTEM_PROTOCOL': 'forcad_tcp',
    'SYSTEM_HOST': '10.10.10.10',
    'SYSTEM_PORT': 31337,
    'TEAM_TOKEN': 'c425c02bf4c80540',


    # 'SYSTEM_PROTOCOL': 'mctf_http',
    # 'SYSTEM_URL': 'http://10.23.0.7:8000',
    # 'SYSTEM_TOKEN': 'your_secret_token',

    # 'SYSTEM_PROTOCOL': 'ctf_moscow',
    # 'SYSTEM_HOST': '2019.ctf.moscow',
    # 'VOLGA_FORMAT': True,

    # The server will submit not more than SUBMIT_FLAG_LIMIT flags
    # every SUBMIT_PERIOD seconds. Flags received more than
    # FLAG_LIFETIME seconds ago will be skipped.
    'SUBMIT_FLAG_LIMIT': 100,
    'SUBMIT_PERIOD': 2,
    'FLAG_LIFETIME': 5 * 60,

    # Password for the web interface. This key will be excluded from config
    # before sending it to farm clients.
    # ########## DO NOT FORGET TO CHANGE IT ##########
    'SERVER_PASSWORD': 'c4tbs',
}<|MERGE_RESOLUTION|>--- conflicted
+++ resolved
@@ -3,13 +3,8 @@
 
     # The clients will run sploits on TEAMS and
     # fetch FLAG_FORMAT from sploits' stdout.
-<<<<<<< HEAD
     'TEAMS': {'Team #{}'.format(i): '172.29.{}.3'.format(i % 256)
               for i in range(1, 3) if i != 8},
-=======
-    'TEAMS': {'Team #{}'.format(i): '10.70.{}.2'.format(i % 256)
-              for i in range(1, 7) if i != 1},
->>>>>>> 71f52868
     # 'FLAG_FORMAT': r'CTF\.Moscow\{[a-zA-Z\.0-9_-]+\}',
     'FLAG_FORMAT': r'[A-Z0-9]{31}=',
 
